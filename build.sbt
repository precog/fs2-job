import scala.collection.Seq

homepage in ThisBuild := Some(url("https://github.com/slamdata/fs2-job"))

scmInfo in ThisBuild := Some(ScmInfo(
  url("https://github.com/slamdata/fs2-job"),
  "scm:git@github.com:slamdata/fs2-job.git"))

// Include to also publish a project's tests
lazy val publishTestsSettings = Seq(
  publishArtifact in (Test, packageBin) := true)

lazy val root = project
  .in(file("."))
  .settings(noPublishSettings)
  .aggregate(core)
  .enablePlugins(AutomateHeaderPlugin)

lazy val core = project
  .in(file("core"))
  .settings(name := "fs2-job")
  .settings(
    libraryDependencies ++= Seq(
<<<<<<< HEAD
        "co.fs2" %% "fs2-core" % "2.2.1",
=======
        "co.fs2" %% "fs2-core" % "2.1.0",
>>>>>>> aacc15a1
        "org.specs2" %% "specs2-core" % "4.8.2" % "test"),

    addCompilerPlugin("com.olegpy" %% "better-monadic-for" % "0.3.1"),
    performMavenCentralSync := false,
    publishAsOSSProject := true)
  .enablePlugins(AutomateHeaderPlugin)<|MERGE_RESOLUTION|>--- conflicted
+++ resolved
@@ -21,11 +21,7 @@
   .settings(name := "fs2-job")
   .settings(
     libraryDependencies ++= Seq(
-<<<<<<< HEAD
-        "co.fs2" %% "fs2-core" % "2.2.1",
-=======
         "co.fs2" %% "fs2-core" % "2.1.0",
->>>>>>> aacc15a1
         "org.specs2" %% "specs2-core" % "4.8.2" % "test"),
 
     addCompilerPlugin("com.olegpy" %% "better-monadic-for" % "0.3.1"),
