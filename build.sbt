--- conflicted
+++ resolved
@@ -21,13 +21,8 @@
   .settings(name := "fs2-job")
   .settings(
     libraryDependencies ++= Seq(
-<<<<<<< HEAD
-        "co.fs2" %% "fs2-core" % "1.0.5",
-        "org.specs2" %% "specs2-core" % "4.8.3" % "test"),
-=======
         "co.fs2" %% "fs2-core" % "2.1.0",
         "org.specs2" %% "specs2-core" % "4.8.2" % "test"),
->>>>>>> aacc15a1
 
     addCompilerPlugin("com.olegpy" %% "better-monadic-for" % "0.3.1"),
     performMavenCentralSync := false,
